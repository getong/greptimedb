// Copyright 2022 Greptime Team
//
// Licensed under the Apache License, Version 2.0 (the "License");
// you may not use this file except in compliance with the License.
// You may obtain a copy of the License at
//
// http://www.apache.org/licenses/LICENSE-2.0
//
// Unless required by applicable law or agreed to in writing, software
// distributed under the License is distributed on an "AS IS" BASIS,
// WITHOUT WARRANTIES OR CONDITIONS OF ANY KIND, either express or implied.
// See the License for the specific language governing permissions and
// limitations under the License.

use std::collections::HashMap;
use std::sync::Arc;

use api::helper::ColumnDataTypeWrapper;
use api::result::AdminResultBuilder;
use api::v1::{
    admin_expr, AdminExpr, AdminResult, AlterExpr, CreateDatabaseExpr, CreateExpr, ObjectExpr,
    ObjectResult,
};
use async_trait::async_trait;
use catalog::helper::{SchemaKey, SchemaValue, TableGlobalKey, TableGlobalValue};
use catalog::CatalogList;
use chrono::DateTime;
use client::admin::{admin_result_to_output, Admin};
use common_catalog::consts::{DEFAULT_CATALOG_NAME, DEFAULT_SCHEMA_NAME};
use common_error::prelude::BoxedError;
use common_query::Output;
use common_telemetry::{debug, error, info};
use datatypes::prelude::ConcreteDataType;
use datatypes::schema::RawSchema;
use meta_client::client::MetaClient;
use meta_client::rpc::{
    CreateRequest as MetaCreateRequest, Partition as MetaPartition, PutRequest, RouteResponse,
    TableName, TableRoute,
};
use query::sql::{describe_table, explain, show_databases, show_tables};
use query::{QueryEngineFactory, QueryEngineRef};
use servers::error as server_error;
use servers::query_handler::{GrpcAdminHandler, GrpcQueryHandler, SqlQueryHandler};
use session::context::QueryContextRef;
use snafu::{ensure, OptionExt, ResultExt};
use sql::ast::Value as SqlValue;
use sql::statements::create::Partitions;
use sql::statements::sql_value_to_value;
use sql::statements::statement::Statement;
use table::metadata::{RawTableInfo, RawTableMeta, TableIdent, TableType};

use crate::catalog::FrontendCatalogManager;
use crate::datanode::DatanodeClients;
use crate::error::{
    self, CatalogEntrySerdeSnafu, CatalogNotFoundSnafu, CatalogSnafu, ColumnDataTypeSnafu,
    PrimaryKeyNotFoundSnafu, RequestMetaSnafu, Result, SchemaNotFoundSnafu, StartMetaClientSnafu,
    TableNotFoundSnafu,
};
use crate::expr_factory::{CreateExprFactory, DefaultCreateExprFactory};
use crate::instance::parse_stmt;
use crate::partitioning::{PartitionBound, PartitionDef};
use crate::table::DistTable;

#[derive(Clone)]
pub(crate) struct DistInstance {
    meta_client: Arc<MetaClient>,
    catalog_manager: Arc<FrontendCatalogManager>,
    datanode_clients: Arc<DatanodeClients>,
    query_engine: QueryEngineRef,
}

impl DistInstance {
    pub(crate) fn new(
        meta_client: Arc<MetaClient>,
        catalog_manager: Arc<FrontendCatalogManager>,
        datanode_clients: Arc<DatanodeClients>,
    ) -> Self {
        let query_engine = QueryEngineFactory::new(catalog_manager.clone()).query_engine();
        Self {
            meta_client,
            catalog_manager,
            datanode_clients,
            query_engine,
        }
    }

    pub(crate) async fn create_table(
        &self,
        create_table: &mut CreateExpr,
        partitions: Option<Partitions>,
    ) -> Result<Output> {
        let response = self.create_table_in_meta(create_table, partitions).await?;
        let table_routes = response.table_routes;
        ensure!(
            table_routes.len() == 1,
            error::FindTableRoutesSnafu {
                table_name: create_table.table_name.to_string()
            }
        );
        let table_route = table_routes.first().unwrap();
        info!(
            "Create table {:?}.{:?}.{}, table routes: {:?}",
            create_table.catalog_name,
            create_table.schema_name,
            create_table.table_name,
            table_route
        );
        let region_routes = &table_route.region_routes;
        ensure!(
            !region_routes.is_empty(),
            error::FindRegionRoutesSnafu {
                table_name: create_table.table_name.to_string()
            }
        );
        create_table.table_id = Some(table_route.table.id as u32);
        self.put_table_global_meta(create_table, table_route)
            .await?;

        for datanode in table_route.find_leaders() {
            let client = self.datanode_clients.get_client(&datanode).await;
            let client = Admin::new("greptime", client);

            let regions = table_route.find_leader_regions(&datanode);
            let mut create_expr_for_region = create_table.clone();
            create_expr_for_region.region_ids = regions;

            debug!(
                "Creating table {:?} on Datanode {:?} with regions {:?}",
                create_table, datanode, create_expr_for_region.region_ids,
            );

            client
                .create(create_expr_for_region)
                .await
                .and_then(admin_result_to_output)
                .context(error::InvalidAdminResultSnafu)?;
        }

        // Checked in real MySQL, it truly returns "0 rows affected".
        Ok(Output::AffectedRows(0))
    }

    async fn handle_sql(&self, sql: &str, query_ctx: QueryContextRef) -> Result<Output> {
        let stmt = parse_stmt(sql)?;
        match stmt {
            Statement::Query(_) => {
                let plan = self
                    .query_engine
                    .statement_to_plan(stmt, query_ctx)
                    .context(error::ExecuteSqlSnafu { sql })?;
                self.query_engine.execute(&plan).await
            }
            Statement::CreateDatabase(stmt) => {
                let expr = CreateDatabaseExpr {
                    database_name: stmt.name.to_string(),
                };
                self.handle_create_database(expr).await?;
                Ok(Output::AffectedRows(1))
            }
            Statement::CreateTable(stmt) => {
                let create_expr = &mut DefaultCreateExprFactory.create_expr_by_stmt(&stmt).await?;
                Ok(self.create_table(create_expr, stmt.partitions).await?)
            }
            Statement::ShowDatabases(stmt) => show_databases(stmt, self.catalog_manager.clone()),
            Statement::ShowTables(stmt) => {
                show_tables(stmt, self.catalog_manager.clone(), query_ctx)
            }
            Statement::DescribeTable(stmt) => describe_table(stmt, self.catalog_manager.clone()),
            Statement::Explain(stmt) => {
                explain(Box::new(stmt), self.query_engine.clone(), query_ctx).await
            }
            _ => unreachable!(),
        }
        .context(error::ExecuteSqlSnafu { sql })
    }

    /// Handles distributed database creation
    async fn handle_create_database(&self, expr: CreateDatabaseExpr) -> Result<()> {
        let key = SchemaKey {
            catalog_name: DEFAULT_CATALOG_NAME.to_string(),
            schema_name: expr.database_name,
        };
        let value = SchemaValue {};
        let client = self
            .meta_client
            .store_client()
            .context(StartMetaClientSnafu)?;

        let request = PutRequest::default()
            .with_key(key.to_string())
            .with_value(value.as_bytes().context(CatalogEntrySerdeSnafu)?);
        client.put(request.into()).await.context(RequestMetaSnafu)?;
        Ok(())
    }

    async fn handle_alter_table(&self, expr: AlterExpr) -> Result<AdminResult> {
        let catalog_name = expr.catalog_name.as_deref().unwrap_or(DEFAULT_CATALOG_NAME);
        let schema_name = expr.schema_name.as_deref().unwrap_or(DEFAULT_SCHEMA_NAME);
        let table_name = expr.table_name.as_str();
        let table = self
            .catalog_manager
            .catalog(catalog_name)
            .context(CatalogSnafu)?
            .context(CatalogNotFoundSnafu { catalog_name })?
            .schema(schema_name)
            .context(CatalogSnafu)?
            .context(SchemaNotFoundSnafu {
                schema_info: format!("{}.{}", catalog_name, schema_name),
            })?
            .table(table_name)
            .context(CatalogSnafu)?
            .context(TableNotFoundSnafu {
                table_name: format!("{}.{}.{}", catalog_name, schema_name, table_name),
            })?;

        let dist_table = table
            .as_any()
            .downcast_ref::<DistTable>()
            .expect("Table impl must be DistTable in distributed mode");
        dist_table.alter_by_expr(expr).await?;
        Ok(AdminResultBuilder::default().mutate_result(0, 0).build())
    }

    async fn create_table_in_meta(
        &self,
        create_table: &CreateExpr,
        partitions: Option<Partitions>,
    ) -> Result<RouteResponse> {
        let table_name = TableName::new(
            create_table
                .catalog_name
                .clone()
                .unwrap_or_else(|| DEFAULT_CATALOG_NAME.to_string()),
            create_table
                .schema_name
                .clone()
                .unwrap_or_else(|| DEFAULT_SCHEMA_NAME.to_string()),
            create_table.table_name.clone(),
        );

        let partitions = parse_partitions(create_table, partitions)?;
        let request = MetaCreateRequest {
            table_name,
            partitions,
        };
        self.meta_client
            .create_route(request)
            .await
            .context(error::RequestMetaSnafu)
    }

    // TODO(LFC): Maybe move this to FrontendCatalogManager's "register_table" method?
    async fn put_table_global_meta(
        &self,
        create_table: &CreateExpr,
        table_route: &TableRoute,
    ) -> Result<()> {
        let table_name = &table_route.table.table_name;
        let key = TableGlobalKey {
            catalog_name: table_name.catalog_name.clone(),
            schema_name: table_name.schema_name.clone(),
            table_name: table_name.table_name.clone(),
        }
        .to_string();

        let value = create_table_global_value(create_table, table_route)?
            .as_bytes()
            .context(error::CatalogEntrySerdeSnafu)?;

        if let Err(existing) = self
            .catalog_manager
            .backend()
            .compare_and_set(key.as_bytes(), &[], &value)
            .await
            .context(CatalogSnafu)?
        {
            let existing_bytes = existing.unwrap(); //this unwrap is safe since we compare with empty bytes and failed
            let existing_value =
                TableGlobalValue::from_bytes(&existing_bytes).context(CatalogEntrySerdeSnafu)?;
            if existing_value.table_info.ident.table_id != create_table.table_id.unwrap() {
                error!(
                    "Table with name {} already exists, value in catalog: {:?}",
                    key, existing_bytes
                );
                return error::TableAlreadyExistSnafu { table: key }.fail();
            }
        }
        Ok(())
    }

    #[cfg(test)]
    pub(crate) fn catalog_manager(&self) -> Arc<FrontendCatalogManager> {
        self.catalog_manager.clone()
    }
}

#[async_trait]
impl SqlQueryHandler for DistInstance {
    async fn do_query(
        &self,
        query: &str,
        query_ctx: QueryContextRef,
    ) -> server_error::Result<Output> {
        self.handle_sql(query, query_ctx)
            .await
            .map_err(BoxedError::new)
            .context(server_error::ExecuteQuerySnafu { query })
    }
}

#[async_trait]
impl GrpcQueryHandler for DistInstance {
    async fn do_query(&self, _: ObjectExpr) -> server_error::Result<ObjectResult> {
        unimplemented!()
    }
}

#[async_trait]
impl GrpcAdminHandler for DistInstance {
    async fn exec_admin_request(&self, query: AdminExpr) -> server_error::Result<AdminResult> {
        let expr = query
            .clone()
            .expr
            .context(server_error::InvalidQuerySnafu {
                reason: "empty expr",
            })?;
        match expr {
            admin_expr::Expr::CreateDatabase(create_database) => self
                .handle_create_database(create_database)
                .await
                .map(|_| AdminResultBuilder::default().mutate_result(1, 0).build()),
            admin_expr::Expr::Alter(alter) => self.handle_alter_table(alter).await,
            _ => unimplemented!(),
        }
        .map_err(BoxedError::new)
        .context(server_error::ExecuteQuerySnafu {
            query: format!("{:?}", query),
        })
    }
}

fn create_table_global_value(
    create_table: &CreateExpr,
    table_route: &TableRoute,
) -> Result<TableGlobalValue> {
    let table_name = &table_route.table.table_name;

    let region_routes = &table_route.region_routes;
    let node_id = region_routes[0]
        .leader_peer
        .as_ref()
        .with_context(|| error::FindLeaderPeerSnafu {
            region: region_routes[0].region.id,
            table_name: table_name.to_string(),
        })?
        .id;

    let mut regions_id_map = HashMap::new();
    for route in region_routes.iter() {
        let node_id = route
            .leader_peer
            .as_ref()
            .with_context(|| error::FindLeaderPeerSnafu {
                region: route.region.id,
                table_name: table_name.to_string(),
            })?
            .id;
        regions_id_map
            .entry(node_id)
            .or_insert_with(Vec::new)
            .push(route.region.id as u32);
    }

    let mut column_schemas = Vec::with_capacity(create_table.column_defs.len());
    let mut column_name_to_index_map = HashMap::new();

    for (idx, column) in create_table.column_defs.iter().enumerate() {
        let schema = column
            .try_as_column_schema()
            .context(error::InvalidColumnDefSnafu {
                column: &column.name,
            })?;
        let schema = schema.with_time_index(column.name == create_table.time_index);

        column_schemas.push(schema);
        column_name_to_index_map.insert(column.name.clone(), idx);
    }

    let timestamp_index = column_name_to_index_map
        .get(&create_table.time_index)
        .cloned();

    let raw_schema = RawSchema {
        column_schemas: column_schemas.clone(),
        timestamp_index,
        version: 0,
    };

    let primary_key_indices = create_table
        .primary_keys
        .iter()
        .map(|name| {
            column_name_to_index_map
                .get(name)
                .cloned()
                .context(PrimaryKeyNotFoundSnafu { msg: name })
        })
        .collect::<Result<Vec<_>>>()?;

    let meta = RawTableMeta {
        schema: raw_schema,
        primary_key_indices,
        value_indices: vec![],
        engine: "mito".to_string(),
        next_column_id: column_schemas.len() as u32,
        region_numbers: vec![],
        engine_options: HashMap::new(),
        options: HashMap::new(),
        created_on: DateTime::default(),
    };

    let table_info = RawTableInfo {
        ident: TableIdent {
            table_id: table_route.table.id as u32,
            version: 0,
        },
        name: table_name.table_name.clone(),
        desc: create_table.desc.clone(),
        catalog_name: table_name.catalog_name.clone(),
        schema_name: table_name.schema_name.clone(),
        meta,
        table_type: TableType::Base,
    };

    Ok(TableGlobalValue {
        node_id,
        regions_id_map,
        table_info,
    })
}

fn parse_partitions(
    create_table: &CreateExpr,
    partitions: Option<Partitions>,
) -> Result<Vec<MetaPartition>> {
    // If partitions are not defined by user, use the timestamp column (which has to be existed) as
    // the partition column, and create only one partition.
    let partition_columns = find_partition_columns(create_table, &partitions)?;
    let partition_entries = find_partition_entries(create_table, &partitions, &partition_columns)?;

    partition_entries
        .into_iter()
        .map(|x| PartitionDef::new(partition_columns.clone(), x).try_into())
        .collect::<Result<Vec<MetaPartition>>>()
}

fn find_partition_entries(
    create_table: &CreateExpr,
    partitions: &Option<Partitions>,
    partition_columns: &[String],
) -> Result<Vec<Vec<PartitionBound>>> {
    let entries = if let Some(partitions) = partitions {
        let column_defs = partition_columns
            .iter()
            .map(|pc| {
                create_table
                    .column_defs
                    .iter()
                    .find(|c| &c.name == pc)
                    // unwrap is safe here because we have checked that partition columns are defined
                    .unwrap()
            })
            .collect::<Vec<_>>();
        let mut column_name_and_type = Vec::with_capacity(column_defs.len());
        for column in column_defs {
            let column_name = &column.name;
            let data_type = ConcreteDataType::from(
                ColumnDataTypeWrapper::try_new(column.datatype).context(ColumnDataTypeSnafu)?,
            );
            column_name_and_type.push((column_name, data_type));
        }

        let mut entries = Vec::with_capacity(partitions.entries.len());
        for e in partitions.entries.iter() {
            let mut values = Vec::with_capacity(e.value_list.len());
            for (i, v) in e.value_list.iter().enumerate() {
                // indexing is safe here because we have checked that "value_list" and "column_list" are matched in size
                let (column_name, data_type) = &column_name_and_type[i];
                let v = match v {
                    SqlValue::Number(n, _) if n == "MAXVALUE" => PartitionBound::MaxValue,
                    _ => PartitionBound::Value(
                        sql_value_to_value(column_name, data_type, v)
                            .context(error::ParseSqlSnafu)?,
                    ),
                };
                values.push(v);
            }
            entries.push(values);
        }
        entries
    } else {
        vec![vec![PartitionBound::MaxValue]]
    };
    Ok(entries)
}

fn find_partition_columns(
    create_table: &CreateExpr,
    partitions: &Option<Partitions>,
) -> Result<Vec<String>> {
    let columns = if let Some(partitions) = partitions {
        partitions
            .column_list
            .iter()
            .map(|x| x.value.clone())
            .collect::<Vec<_>>()
    } else {
        vec![create_table.time_index.clone()]
    };
    Ok(columns)
}

#[cfg(test)]
mod test {
<<<<<<< HEAD
    use sql::dialect::GenericDialect;
=======
    use servers::query_handler::SqlQueryHandlerRef;
    use session::context::QueryContext;
>>>>>>> 61d8bc2e
    use sql::parser::ParserContext;
    use sql::statements::statement::Statement;

    use super::*;
    use crate::expr_factory::{CreateExprFactory, DefaultCreateExprFactory};
    use crate::tests::create_dist_instance;

    #[tokio::test]
    async fn test_parse_partitions() {
        common_telemetry::init_default_ut_logging();
        let cases = [
            (
                r"
CREATE TABLE rcx ( a INT, b STRING, c TIMESTAMP, TIME INDEX (c) )  
PARTITION BY RANGE COLUMNS (b) (
  PARTITION r0 VALUES LESS THAN ('hz'),
  PARTITION r1 VALUES LESS THAN ('sh'),
  PARTITION r2 VALUES LESS THAN (MAXVALUE),
)
ENGINE=mito",
                r#"[{"column_list":"b","value_list":"{\"Value\":{\"String\":\"hz\"}}"},{"column_list":"b","value_list":"{\"Value\":{\"String\":\"sh\"}}"},{"column_list":"b","value_list":"\"MaxValue\""}]"#,
            ),
            (
                r"
CREATE TABLE rcx ( a INT, b STRING, c TIMESTAMP, TIME INDEX (c) )
PARTITION BY RANGE COLUMNS (b, a) (
  PARTITION r0 VALUES LESS THAN ('hz', 10),
  PARTITION r1 VALUES LESS THAN ('sh', 20),
  PARTITION r2 VALUES LESS THAN (MAXVALUE, MAXVALUE),
)
ENGINE=mito",
                r#"[{"column_list":"b,a","value_list":"{\"Value\":{\"String\":\"hz\"}},{\"Value\":{\"Int32\":10}}"},{"column_list":"b,a","value_list":"{\"Value\":{\"String\":\"sh\"}},{\"Value\":{\"Int32\":20}}"},{"column_list":"b,a","value_list":"\"MaxValue\",\"MaxValue\""}]"#,
            ),
        ];
        for (sql, expected) in cases {
            let result = ParserContext::create_with_dialect(sql, &GenericDialect {}).unwrap();
            match &result[0] {
                Statement::CreateTable(c) => {
                    let expr = DefaultCreateExprFactory
                        .create_expr_by_stmt(c)
                        .await
                        .unwrap();
                    let partitions = parse_partitions(&expr, c.partitions.clone()).unwrap();
                    let json = serde_json::to_string(&partitions).unwrap();
                    assert_eq!(json, expected);
                }
                _ => unreachable!(),
            }
        }
    }

    #[tokio::test(flavor = "multi_thread")]
    async fn test_show_databases() {
        let (dist_instance, _) = create_dist_instance().await;

        let sql = "create database test_show_databases";
        let output = dist_instance
            .handle_sql(sql, QueryContext::arc())
            .await
            .unwrap();
        match output {
            Output::AffectedRows(rows) => assert_eq!(rows, 1),
            _ => unreachable!(),
        }

        let sql = "show databases";
        let output = dist_instance
            .handle_sql(sql, QueryContext::arc())
            .await
            .unwrap();
        match output {
            Output::RecordBatches(r) => {
                let expected1 = vec![
                    "+---------------------+",
                    "| Schemas             |",
                    "+---------------------+",
                    "| public              |",
                    "| test_show_databases |",
                    "+---------------------+",
                ];
                let expected2 = vec![
                    "+---------------------+",
                    "| Schemas             |",
                    "+---------------------+",
                    "| test_show_databases |",
                    "| public              |",
                    "+---------------------+",
                ];
                let pretty = r.pretty_print();
                let lines = pretty.lines().collect::<Vec<_>>();
                assert!(lines == expected1 || lines == expected2)
            }
            _ => unreachable!(),
        }
    }

    #[tokio::test(flavor = "multi_thread")]
    async fn test_show_tables() {
        let (dist_instance, datanode_instances) = create_dist_instance().await;

        let sql = "create database test_show_tables";
        dist_instance
            .handle_sql(sql, QueryContext::arc())
            .await
            .unwrap();

        let sql = "
            CREATE TABLE greptime.test_show_tables.dist_numbers (
                ts BIGINT,
                n INT,
                TIME INDEX (ts),
            )
            PARTITION BY RANGE COLUMNS (n) (
                PARTITION r0 VALUES LESS THAN (10),
                PARTITION r1 VALUES LESS THAN (20),
                PARTITION r2 VALUES LESS THAN (50),
                PARTITION r3 VALUES LESS THAN (MAXVALUE),
            )
            ENGINE=mito";
        dist_instance
            .handle_sql(sql, QueryContext::arc())
            .await
            .unwrap();

        async fn assert_show_tables(instance: SqlQueryHandlerRef) {
            let sql = "show tables in test_show_tables";
            let output = instance.do_query(sql, QueryContext::arc()).await.unwrap();
            match output {
                Output::RecordBatches(r) => {
                    let expected = vec![
                        "+--------------+",
                        "| Tables       |",
                        "+--------------+",
                        "| dist_numbers |",
                        "+--------------+",
                    ];
                    assert_eq!(r.pretty_print().lines().collect::<Vec<_>>(), expected);
                }
                _ => unreachable!(),
            }
        }

        assert_show_tables(Arc::new(dist_instance)).await;

        // Asserts that new table is created in Datanode as well.
        for x in datanode_instances.values() {
            assert_show_tables(x.clone()).await
        }
    }
}<|MERGE_RESOLUTION|>--- conflicted
+++ resolved
@@ -522,12 +522,9 @@
 
 #[cfg(test)]
 mod test {
-<<<<<<< HEAD
-    use sql::dialect::GenericDialect;
-=======
     use servers::query_handler::SqlQueryHandlerRef;
     use session::context::QueryContext;
->>>>>>> 61d8bc2e
+    use sql::dialect::GenericDialect;
     use sql::parser::ParserContext;
     use sql::statements::statement::Statement;
 
