--- conflicted
+++ resolved
@@ -61,11 +61,7 @@
     }
 
     fn table_info(&self) -> TableInfoRef {
-<<<<<<< HEAD
-        unreachable!("System catalog table does not support table_info method")
-=======
         self.table_info.clone()
->>>>>>> bb147f02
     }
 }
 
