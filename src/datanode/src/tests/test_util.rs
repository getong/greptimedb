--- conflicted
+++ resolved
@@ -58,13 +58,8 @@
             &EngineContext::default(),
             CreateTableRequest {
                 id: MIN_USER_TABLE_ID,
-<<<<<<< HEAD
-                catalog_name: Some(DEFAULT_CATALOG_NAME.to_string()),
-                schema_name: Some(DEFAULT_SCHEMA_NAME.to_string()),
-=======
                 catalog_name: "greptime".to_string(),
                 schema_name: "public".to_string(),
->>>>>>> bb147f02
                 table_name: table_name.to_string(),
                 desc: Some(" a test table".to_string()),
                 schema: Arc::new(
