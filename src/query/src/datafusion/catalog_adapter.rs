--- conflicted
+++ resolved
@@ -92,11 +92,7 @@
         self
     }
 
-<<<<<<< HEAD
-    fn schema_names(&self) -> Result<Vec<String>, catalog::error::Error> {
-=======
     fn schema_names(&self) -> catalog::error::Result<Vec<String>> {
->>>>>>> bb147f02
         Ok(self.df_catalog_provider.schema_names())
     }
 
@@ -104,19 +100,11 @@
         &self,
         _name: String,
         _schema: SchemaProviderRef,
-<<<<<<< HEAD
-    ) -> Result<Option<SchemaProviderRef>, catalog::error::Error> {
-        todo!("register_schema is not supported in Datafusion catalog provider")
-    }
-
-    fn schema(&self, name: &str) -> Result<Option<Arc<dyn SchemaProvider>>, catalog::error::Error> {
-=======
     ) -> catalog::error::Result<Option<SchemaProviderRef>> {
         todo!("register_schema is not supported in Datafusion catalog provider")
     }
 
     fn schema(&self, name: &str) -> catalog::error::Result<Option<Arc<dyn SchemaProvider>>> {
->>>>>>> bb147f02
         Ok(self
             .df_catalog_provider
             .schema(name)
