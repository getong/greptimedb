use std::any::Any;

use common_error::prelude::*;
use common_recordbatch::error::Error as RecordBatchError;
use datafusion::error::DataFusionError;
use datatypes::arrow::error::ArrowError;

common_error::define_opaque_error!(Error);

pub type Result<T> = std::result::Result<T, Error>;

impl From<Error> for DataFusionError {
    fn from(e: Error) -> Self {
        Self::External(Box::new(e))
    }
}

/// Default error implementation of table.
#[derive(Debug, Snafu)]
#[snafu(visibility(pub))]
pub enum InnerError {
    #[snafu(display("Datafusion error: {}", source))]
    Datafusion {
        source: DataFusionError,
        backtrace: Backtrace,
    },

    #[snafu(display("Missing column when insert, column: {}", name))]
    MissingColumn { name: String, backtrace: Backtrace },

    #[snafu(display("Poll stream failed, source: {}", source))]
    PollStream {
        source: ArrowError,
        backtrace: Backtrace,
    },

    #[snafu(display("Failed to convert Arrow schema, source: {}", source))]
    SchemaConversion {
        source: datatypes::error::Error,
        backtrace: Backtrace,
    },

    #[snafu(display("Table projection error, source: {}", source))]
    TableProjection {
        source: ArrowError,
        backtrace: Backtrace,
    },

    #[snafu(display("Failed to create record batch for Tables, source: {}", source))]
    TablesRecordBatch {
        #[snafu(backtrace)]
        source: BoxedError,
    },
}

impl ErrorExt for InnerError {
    fn status_code(&self) -> StatusCode {
        match self {
            InnerError::Datafusion { .. }
            | InnerError::PollStream { .. }
            | InnerError::SchemaConversion { .. }
            | InnerError::TableProjection { .. } => StatusCode::EngineExecuteQuery,
            InnerError::MissingColumn { .. } => StatusCode::InvalidArguments,
<<<<<<< HEAD
            InnerError::ExecuteRepeatedly { .. } | InnerError::TablesRecordBatch { .. } => {
                StatusCode::Unexpected
            }
=======
>>>>>>> 7fe39e91
        }
    }

    fn backtrace_opt(&self) -> Option<&Backtrace> {
        ErrorCompat::backtrace(self)
    }

    fn as_any(&self) -> &dyn Any {
        self
    }
}

impl From<InnerError> for Error {
    fn from(err: InnerError) -> Self {
        Self::new(err)
    }
}

impl From<InnerError> for DataFusionError {
    fn from(e: InnerError) -> DataFusionError {
        DataFusionError::External(Box::new(e))
    }
}

impl From<InnerError> for RecordBatchError {
    fn from(e: InnerError) -> RecordBatchError {
        RecordBatchError::new(e)
    }
}

#[cfg(test)]
mod tests {
    use super::*;

    fn throw_df_error() -> Result<()> {
        Err(DataFusionError::NotImplemented("table test".to_string())).context(DatafusionSnafu)?
    }

    fn throw_missing_column_inner() -> std::result::Result<(), InnerError> {
        MissingColumnSnafu { name: "test" }.fail()
    }

    fn throw_missing_column() -> Result<()> {
        Ok(throw_missing_column_inner()?)
    }

    fn throw_arrow() -> Result<()> {
        Err(ArrowError::Overflow).context(PollStreamSnafu)?
    }

    #[test]
    fn test_error() {
        let err = throw_df_error().err().unwrap();
        assert!(err.backtrace_opt().is_some());
        assert_eq!(StatusCode::EngineExecuteQuery, err.status_code());

        let err = throw_missing_column().err().unwrap();
        assert!(err.backtrace_opt().is_some());
        assert_eq!(StatusCode::InvalidArguments, err.status_code());

        let err = throw_arrow().err().unwrap();
        assert!(err.backtrace_opt().is_some());
        assert_eq!(StatusCode::EngineExecuteQuery, err.status_code());
    }

    #[test]
    fn test_into_record_batch_error() {
        let err = throw_missing_column_inner().err().unwrap();
        let err: RecordBatchError = err.into();
        assert!(err.backtrace_opt().is_some());
        assert_eq!(StatusCode::InvalidArguments, err.status_code());
    }

    #[test]
    fn test_into_df_error() {
        let err = throw_missing_column_inner().err().unwrap();
        let err: DataFusionError = err.into();
        assert!(matches!(err, DataFusionError::External(_)));
    }
}<|MERGE_RESOLUTION|>--- conflicted
+++ resolved
@@ -61,12 +61,7 @@
             | InnerError::SchemaConversion { .. }
             | InnerError::TableProjection { .. } => StatusCode::EngineExecuteQuery,
             InnerError::MissingColumn { .. } => StatusCode::InvalidArguments,
-<<<<<<< HEAD
-            InnerError::ExecuteRepeatedly { .. } | InnerError::TablesRecordBatch { .. } => {
-                StatusCode::Unexpected
-            }
-=======
->>>>>>> 7fe39e91
+            InnerError::TablesRecordBatch { .. } => StatusCode::Unexpected,
         }
     }
 
